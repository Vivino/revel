// Copyright (c) 2012-2016 The Revel Framework Authors, All rights reserved.
// Revel Framework source code and usage is governed by a MIT style
// license that can be found in the LICENSE file.

package revel

import (
	"go/build"
	"io"
	"io/ioutil"
	"log"
	"os"
	"path/filepath"
	"runtime"
	"strings"

	"github.com/agtorre/gocolorize"
	"github.com/revel/config"
	"sort"
)

const (
	// RevelImportPath Revel framework import path
	RevelImportPath = "github.com/revel/revel"
)
const (
<<<<<<< HEAD
	// Called before all module loads, events thrown to handlers added to AddInitEventHandler
	REVEL_BEFORE_LOAD_MODULE = iota
	// Called after all module loads, events thrown to handlers added to AddInitEventHandler
	REVEL_AFTER_LOAD_MODULE

	// Called before server engine is initialized, receivers are active server engine and handlers added to AddInitEventHandler
	ENGINE_EVENT_PREINIT
	// Called before server engine is started, receivers are active server engine and handlers added to AddInitEventHandler
	ENGINE_EVENT_STARTUP
	// Called after server engine is stopped, receivers are active server engine and handlers added to AddInitEventHandler
	ENGINE_EVENT_SHUTDOWN
)
=======
	// Called when templates are going to be refreshed (receivers are registered template engines added to the template.engine conf option)
	TEMPLATE_REFRESH_REQUESTED = iota
	// Called when templates are refreshed (receivers are registered template engines added to the template.engine conf option)
	TEMPLATE_REFRESH_COMPLETED
>>>>>>> c793ee69

)
type revelLogs struct {
	c gocolorize.Colorize
	w io.Writer
}

type EventHandler func(typeOf int, value interface{}) (responseOf int)

func (r *revelLogs) Write(p []byte) (n int, err error) {
	return r.w.Write([]byte(r.c.Paint(string(p))))
}

// App details
var (
	AppName    string // e.g. "sample"
	AppRoot    string // e.g. "/app1"
	BasePath   string // e.g. "$GOPATH/src/corp/sample"
	AppPath    string // e.g. "$GOPATH/src/corp/sample/app"
	ViewsPath  string // e.g. "$GOPATH/src/corp/sample/app/views"
	ImportPath string // e.g. "corp/sample"
	SourcePath string // e.g. "$GOPATH/src"

	Config  *config.Context
	RunMode string // Application-defined (by default, "dev" or "prod")
	DevMode bool   // if true, RunMode is a development mode.

	// Revel installation details
	RevelPath string // e.g. "$GOPATH/src/github.com/revel/revel"

	// Where to look for templates
	// Ordered by priority. (Earlier paths take precedence over later paths.)
	CodePaths     []string // Code base directories, for modules and app
	TemplatePaths []string // Template path directories manually added

	// ConfPaths where to look for configurations
	// Config load order
	// 1. framework (revel/conf/*)
	// 2. application (conf/*)
	// 3. user supplied configs (...) - User configs can override/add any from above
	ConfPaths []string

	Modules []Module

	// Server config.
	//
	// Alert: This is how the app is configured, which may be different from
	// the current process reality.  For example, if the app is configured for
	// port 9000, HTTPPort will always be 9000, even though in dev mode it is
	// run on a random port and proxied.
	HTTPPort    int    // e.g. 9000
	HTTPAddr    string // e.g. "", "127.0.0.1"
	HTTPSsl     bool   // e.g. true if using ssl
	HTTPSslCert string // e.g. "/path/to/cert.pem"
	HTTPSslKey  string // e.g. "/path/to/key.pem"

	// All cookies dropped by the framework begin with this prefix.
	CookiePrefix string
	// Cookie domain
	CookieDomain string
	// Cookie flags
	CookieSecure bool

	// Delimiters to use when rendering templates
	TemplateDelims string

	//Logger colors
	colors = map[string]gocolorize.Colorize{
		"trace": gocolorize.NewColor("magenta"),
		"info":  gocolorize.NewColor("white"),
		"warn":  gocolorize.NewColor("yellow"),
		"error": gocolorize.NewColor("red"),
	}

	errorLog = revelLogs{c: colors["error"], w: os.Stderr}

	// Loggers
	TRACE = log.New(ioutil.Discard, "TRACE ", log.Ldate|log.Ltime|log.Lshortfile)
	INFO  = log.New(ioutil.Discard, "INFO ", log.Ldate|log.Ltime|log.Lshortfile)
	WARN  = log.New(ioutil.Discard, "WARN ", log.Ldate|log.Ltime|log.Lshortfile)
	ERROR = log.New(&errorLog, "ERROR ", log.Ldate|log.Ltime|log.Lshortfile)

	// Revel request access log, not exposed from package.
	// However output settings can be controlled from app.conf
	requestLog           = log.New(ioutil.Discard, "", 0)
	requestLogTimeFormat = "2006/01/02 15:04:05.000"

	// True when revel engine has been initialized (Init has returned)
	Initialized bool

	// Private
<<<<<<< HEAD
	secretKey     []byte // Key used to sign cookies. An empty key disables signing.
	packaged      bool   // If true, this is running from a pre-built package.
	initEventList = []EventHandler{}
=======
	secretKey []byte // Key used to sign cookies. An empty key disables signing.
	packaged  bool   // If true, this is running from a pre-built package.
	initEventList = []EventHandler{} // Event handler list for receiving events
>>>>>>> c793ee69
)

// Init initializes Revel -- it provides paths for getting around the app.
//
// Params:
//   mode - the run mode, which determines which app.conf settings are used.
//   importPath - the Go import path of the application.
//   srcPath - the path to the source directory, containing Revel and the app.
//     If not specified (""), then a functioning Go installation is required.
func Init(mode, importPath, srcPath string) {
	// Ignore trailing slashes.
	ImportPath = strings.TrimRight(importPath, "/")
	SourcePath = srcPath
	RunMode = mode

	if runtime.GOOS == "windows" {
		gocolorize.SetPlain(true)
	}

	// If the SourcePath is not specified, find it using build.Import.
	var revelSourcePath string // may be different from the app source path
	if SourcePath == "" {
		revelSourcePath, SourcePath = findSrcPaths(importPath)
	} else {
		// If the SourcePath was specified, assume both Revel and the app are within it.
		SourcePath = filepath.Clean(SourcePath)
		revelSourcePath = SourcePath
		packaged = true
	}

	RevelPath = filepath.Join(revelSourcePath, filepath.FromSlash(RevelImportPath))
	BasePath = filepath.Join(SourcePath, filepath.FromSlash(importPath))
	AppPath = filepath.Join(BasePath, "app")
	ViewsPath = filepath.Join(AppPath, "views")

	CodePaths = []string{AppPath}

	if ConfPaths == nil {
		ConfPaths = []string{}
	}

	// Config load order
	// 1. framework (revel/conf/*)
	// 2. application (conf/*)
	// 3. user supplied configs (...) - User configs can override/add any from above
	ConfPaths = append(
		[]string{
			filepath.Join(RevelPath, "conf"),
			filepath.Join(BasePath, "conf"),
		},
		ConfPaths...)

	TemplatePaths = []string{
		ViewsPath,
		filepath.Join(RevelPath, "templates"),
	}

	// Load app.conf
	var err error
	Config, err = config.LoadContext("app.conf", ConfPaths)
	if err != nil || Config == nil {
		log.Fatalln("Failed to load app.conf:", err)
	}
	// Ensure that the selected runmode appears in app.conf.
	// If empty string is passed as the mode, treat it as "DEFAULT"
	if mode == "" {
		mode = config.DefaultSection
	}
	if !Config.HasSection(mode) {
		log.Fatalln("app.conf: No mode found:", mode)
	}
	Config.SetSection(mode)

	// Configure properties from app.conf
	DevMode = Config.BoolDefault("mode.dev", false)
	HTTPPort = Config.IntDefault("http.port", 9000)
	HTTPAddr = Config.StringDefault("http.addr", "")
	HTTPSsl = Config.BoolDefault("http.ssl", false)
	HTTPSslCert = Config.StringDefault("http.sslcert", "")
	HTTPSslKey = Config.StringDefault("http.sslkey", "")
	if HTTPSsl {
		if HTTPSslCert == "" {
			log.Fatalln("No http.sslcert provided.")
		}
		if HTTPSslKey == "" {
			log.Fatalln("No http.sslkey provided.")
		}
	}

	AppName = Config.StringDefault("app.name", "(not set)")
	AppRoot = Config.StringDefault("app.root", "")
	CookiePrefix = Config.StringDefault("cookie.prefix", "REVEL")
	CookieDomain = Config.StringDefault("cookie.domain", "")
	CookieSecure = Config.BoolDefault("cookie.secure", HTTPSsl)
	TemplateDelims = Config.StringDefault("template.delimiters", "")
	if secretStr := Config.StringDefault("app.secret", ""); secretStr != "" {
		secretKey = []byte(secretStr)
	}

	// Configure logging
	if !Config.BoolDefault("log.colorize", true) {
		gocolorize.SetPlain(true)
	}

	TRACE = getLogger("trace")
	INFO = getLogger("info")
	WARN = getLogger("warn")
	ERROR = getLogger("error")

	// Revel request access logger, not exposed from package.
	// However output settings can be controlled from app.conf
	requestLog = getLogger("request")

	fireEvent(REVEL_BEFORE_LOAD_MODULE, nil)
	loadModules()
	fireEvent(REVEL_AFTER_LOAD_MODULE, nil)

	Initialized = true
	INFO.Printf("Initialized Revel v%s (%s) for %s", Version, BuildDate, MinimumGoVersion)
}

// Fires system events from revel
func fireEvent(key int, value interface{}) (response int) {
	for _, handler := range initEventList {
		response |= handler(key, value)
	}
	return
}

// Add event handler to listen for all system events
func AddInitEventHandler(handler EventHandler) {
	initEventList = append(initEventList, handler)
	return
}

func SetSecretKey(newKey []byte) error {
	secretKey = newKey
	return nil
}

// Create a logger using log.* directives in app.conf plus the current settings
// on the default logger.
func getLogger(name string) *log.Logger {
	var logger *log.Logger

	// Create a logger with the requested output. (default to stderr)
	output := Config.StringDefault("log."+name+".output", "stderr")
	var newlog revelLogs

	switch output {
	case "stdout":
		newlog = revelLogs{c: colors[name], w: os.Stdout}
		logger = newLogger(&newlog)
	case "stderr":
		newlog = revelLogs{c: colors[name], w: os.Stderr}
		logger = newLogger(&newlog)
	case "off":
		return newLogger(ioutil.Discard)
	default:
		if !filepath.IsAbs(output) {
			output = filepath.Join(BasePath, output)
		}

		logPath := filepath.Dir(output)
		if err := createDir(logPath); err != nil {
			log.Fatalln(err)
		}

		file, err := os.OpenFile(output, os.O_CREATE|os.O_WRONLY|os.O_APPEND, 0666)
		if err != nil {
			log.Fatalln("Failed to open log file", output, ":", err)
		}
		logger = newLogger(file)
	}

	if strings.EqualFold(name, "request") {
		logger.SetFlags(0)
		return logger
	}

	// Set the prefix / flags.
	flags, found := Config.Int("log." + name + ".flags")
	if found {
		logger.SetFlags(flags)
	}

	prefix, found := Config.String("log." + name + ".prefix")
	if found {
		logger.SetPrefix(prefix)
	}

	return logger
}

func newLogger(wr io.Writer) *log.Logger {
	return log.New(wr, "", INFO.Flags())
}

// findSrcPaths uses the "go/build" package to find the source root for Revel
// and the app.
func findSrcPaths(importPath string) (revelSourcePath, appSourcePath string) {
	var (
		gopaths = filepath.SplitList(build.Default.GOPATH)
		goroot  = build.Default.GOROOT
	)

	if len(gopaths) == 0 {
		ERROR.Fatalln("GOPATH environment variable is not set. ",
			"Please refer to http://golang.org/doc/code.html to configure your Go environment.")
	}

	if ContainsString(gopaths, goroot) {
		ERROR.Fatalf("GOPATH (%s) must not include your GOROOT (%s). "+
			"Please refer to http://golang.org/doc/code.html to configure your Go environment.",
			gopaths, goroot)
	}

	appPkg, err := build.Import(importPath, "", build.FindOnly)
	if err != nil {
		ERROR.Panicf("Failed to import", importPath, "with error:", err)
	}

	revelPkg, err := build.Import(RevelImportPath, "", build.FindOnly)
	if err != nil {
		ERROR.Fatalln("Failed to find Revel with error:", err)
	}

	return revelPkg.SrcRoot, appPkg.SrcRoot
}

type Module struct {
	Name, ImportPath, Path string
}

func loadModules() {
	keys := []string{}
	for _, key := range Config.Options("module.") {
		keys = append(keys, key)
	}
	// Reorder module order by key name, a poor mans sort but at least it is consistent
	sort.Strings(keys)
	for _, key := range keys {
		println("Sorted keys", key)

	}
	for _, key := range keys {
		moduleImportPath := Config.StringDefault(key, "")
		if moduleImportPath == "" {
			continue
		}

		modulePath, err := ResolveImportPath(moduleImportPath)
		if err != nil {
			log.Fatalln("Failed to load module.  Import of", moduleImportPath, "failed:", err)
		}
		// Drop anything between module.???.<name of module>
		subKey := key[len("module."):]
		if index := strings.Index(subKey, "."); index > -1 {
			subKey = subKey[index+1:]
		}

		addModule(subKey, moduleImportPath, modulePath)
	}
}

// ResolveImportPath returns the filesystem path for the given import path.
// Returns an error if the import path could not be found.
func ResolveImportPath(importPath string) (string, error) {
	if packaged {
		return filepath.Join(SourcePath, importPath), nil
	}

	modPkg, err := build.Import(importPath, "", build.FindOnly)
	if err != nil {
		return "", err
	}
	return modPkg.Dir, nil
}

func addModule(name, importPath, modulePath string) {
	Modules = append(Modules, Module{Name: name, ImportPath: importPath, Path: modulePath})
	if codePath := filepath.Join(modulePath, "app"); DirExists(codePath) {
		CodePaths = append(CodePaths, codePath)
		if viewsPath := filepath.Join(modulePath, "app", "views"); DirExists(viewsPath) {
			TemplatePaths = append(TemplatePaths, viewsPath)
		}
	}

	INFO.Print("Loaded module ", filepath.Base(modulePath))

	// Hack: There is presently no way for the testrunner module to add the
	// "test" subdirectory to the CodePaths.  So this does it instead.
	if importPath == Config.StringDefault("module.testrunner", "github.com/revel/modules/testrunner") {
		INFO.Print("Found testrunner module, adding `tests` path ", filepath.Join(BasePath, "tests"))
		CodePaths = append(CodePaths, filepath.Join(BasePath, "tests"))
	}
	if testsPath := filepath.Join(modulePath, "tests"); DirExists(testsPath) {
		INFO.Print("Found tests path ", testsPath)
		CodePaths = append(CodePaths, testsPath)
	}
}

// ModuleByName returns the module of the given name, if loaded.
func ModuleByName(name string) (m Module, found bool) {
	for _, module := range Modules {
		if module.Name == name {
			return module, true
		}
	}
	return Module{}, false
}

// CheckInit method checks `revel.Initialized` if not initialized it panics
func CheckInit() {
	if !Initialized {
		panic("Revel has not been initialized!")
	}
}

func init() {
	log.SetFlags(INFO.Flags())
}<|MERGE_RESOLUTION|>--- conflicted
+++ resolved
@@ -24,9 +24,13 @@
 	RevelImportPath = "github.com/revel/revel"
 )
 const (
-<<<<<<< HEAD
+	// Called when templates are going to be refreshed (receivers are registered template engines added to the template.engine conf option)
+	TEMPLATE_REFRESH_REQUESTED = iota
+	// Called when templates are refreshed (receivers are registered template engines added to the template.engine conf option)
+	TEMPLATE_REFRESH_COMPLETED
 	// Called before all module loads, events thrown to handlers added to AddInitEventHandler
-	REVEL_BEFORE_LOAD_MODULE = iota
+
+	REVEL_BEFORE_LOAD_MODULE
 	// Called after all module loads, events thrown to handlers added to AddInitEventHandler
 	REVEL_AFTER_LOAD_MODULE
 
@@ -37,14 +41,7 @@
 	// Called after server engine is stopped, receivers are active server engine and handlers added to AddInitEventHandler
 	ENGINE_EVENT_SHUTDOWN
 )
-=======
-	// Called when templates are going to be refreshed (receivers are registered template engines added to the template.engine conf option)
-	TEMPLATE_REFRESH_REQUESTED = iota
-	// Called when templates are refreshed (receivers are registered template engines added to the template.engine conf option)
-	TEMPLATE_REFRESH_COMPLETED
->>>>>>> c793ee69
-
-)
+
 type revelLogs struct {
 	c gocolorize.Colorize
 	w io.Writer
@@ -134,15 +131,9 @@
 	Initialized bool
 
 	// Private
-<<<<<<< HEAD
-	secretKey     []byte // Key used to sign cookies. An empty key disables signing.
-	packaged      bool   // If true, this is running from a pre-built package.
-	initEventList = []EventHandler{}
-=======
 	secretKey []byte // Key used to sign cookies. An empty key disables signing.
 	packaged  bool   // If true, this is running from a pre-built package.
 	initEventList = []EventHandler{} // Event handler list for receiving events
->>>>>>> c793ee69
 )
 
 // Init initializes Revel -- it provides paths for getting around the app.
